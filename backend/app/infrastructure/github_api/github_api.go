package github_api

import (
	"context"
	"errors"
	"fmt"
	prDomain "github-stats-metrics/domain/pull_request"
<<<<<<< HEAD
	"github-stats-metrics/shared/logger"
=======
	"github-stats-metrics/shared/config"
>>>>>>> 6c581faa
	"log"
	"math"
	"os"
	"strings"
	"time"

	"github.com/shurcooL/githubv4"
	"golang.org/x/oauth2"
)

// repository はprDomain.Repositoryインターフェースの実装
type repository struct {
	client *githubv4.Client
<<<<<<< HEAD
	logger *logger.LevelLogger
}

// NewRepository はGitHub APIを使用するRepository実装を作成
func NewRepository() prDomain.Repository {
	client, err := createClient()
	levelLogger := logger.NewLevelLogger()
	
=======
	config *config.Config
}

// NewRepository はGitHub APIを使用するRepository実装を作成
func NewRepository(cfg *config.Config) prDomain.Repository {
	client, err := createClient(cfg)
>>>>>>> 6c581faa
	if err != nil {
		levelLogger.Error("Failed to create GitHub client", "error", err)
		// エラーを含むリポジトリを返す（実行時にエラーを返す）
<<<<<<< HEAD
		return &repository{client: nil, logger: levelLogger}
=======
		return &repository{client: nil, config: cfg}
>>>>>>> 6c581faa
	}
	
	levelLogger.Info("GitHub API client initialized successfully")
	return &repository{
		client: client,
<<<<<<< HEAD
		logger: levelLogger,
=======
		config: cfg,
>>>>>>> 6c581faa
	}
}

func createClient(cfg *config.Config) (*githubv4.Client, error) {
	// 設定からGitHubトークンを取得
	token := cfg.GitHub.Token
	if token == "" {
		return nil, errors.New("GitHub token is not configured")
	}
	
	// 認証トークンを使ったクライアントを生成する
	src := oauth2.StaticTokenSource(
		&oauth2.Token{AccessToken: token},
	)
	httpClient := oauth2.NewClient(context.Background(), src)
	return githubv4.NewClient(httpClient), nil
}

type graphqlQuery struct {
	Search struct {
		CodeCount githubv4.Int
		PageInfo  struct {
			HasNextPage githubv4.Boolean
			EndCursor   githubv4.String
		}
		Nodes []struct {
			Pr githubv4PullRequest `graphql:"... on PullRequest"`
		}
	} `graphql:"search(type: $searchType, first: 100, after: $cursor, query: $query)"`
	RateLimit struct {
		Cost      githubv4.Int
		Limit     githubv4.Int
		Remaining githubv4.Int
		ResetAt   githubv4.DateTime
	}
}

// GetPullRequests はGitHub APIからPull Requestsを取得
func (r *repository) GetPullRequests(ctx context.Context, req prDomain.GetPullRequestsRequest) ([]prDomain.PullRequest, error) {
	// クライアント初期化チェック
	if r.client == nil {
		return nil, errors.New("GitHub client is not initialized - check GITHUB_TOKEN environment variable")
	}
	
	if err := req.Validate(); err != nil {
		return nil, fmt.Errorf("invalid request: %w", err)
	}

	return r.fetchPullRequests(ctx, req)
}

// fetchPullRequests は実際のGitHub API呼び出しを実行
func (r *repository) fetchPullRequests(ctx context.Context, queryParametes prDomain.GetPullRequestsRequest) ([]prDomain.PullRequest, error) {
	// 既に初期化済みのクライアントを使用
	client := r.client

	// クエリを構築
	query := graphqlQuery{}
	variables := map[string]interface{}{
		"searchType": githubv4.SearchTypeIssue,
		"cursor":     (*githubv4.String)(nil),
		"query":      githubv4.String(r.createQuery(queryParametes.StartDate, queryParametes.EndDate, queryParametes.Developers)),
	}

	array := make([]prDomain.PullRequest, 0, 1)
	prCount := 0

	retryCount := 0
	maxRetries := 3

	for {
		// レート制限チェックと待機
		if err := r.checkRateLimit(ctx, &query); err != nil {
			return nil, fmt.Errorf("rate limit check failed: %w", err)
		}

		// GithubAPIv4にアクセス（指数バックオフ付きリトライ）
		err := r.queryWithRetry(ctx, client, &query, variables, &retryCount, maxRetries)
		if err != nil {
			return nil, r.handleGitHubAPIError(err)
		}

		// 検索結果をDomainモデルに変換
		for _, node := range query.Search.Nodes {
			domainPR := convertToDomain(node.Pr)
			array = append(array, domainPR)
		}

		// 取得数をカウント
		prCount += len(query.Search.Nodes)

<<<<<<< HEAD
		// API情報をデバッグレベルで表示
		r.logger.Debug("GitHub API pagination info",
			"hasNextPage", query.Search.PageInfo.HasNextPage,
			"endCursor", query.Search.PageInfo.EndCursor,
			"prCount", prCount)

		// レート制限情報をログに記録
		r.logRateLimitInfo(query.RateLimit)

		// データを全て取り切ったら終了
		if !query.Search.PageInfo.HasNextPage {
			r.logger.Info("GitHub API data fetch completed", "totalPullRequests", prCount)
=======
		// API LIMIT などのデータをデバッグ表示（デバッグモード時のみ）
		if r.config.IsDebugMode() {
			fmt.Print("\n------------------------------------------------------------\n")
			fmt.Printf("HasNextPage: %t\n", query.Search.PageInfo.HasNextPage)
			fmt.Printf("EndCursor: %s\n", query.Search.PageInfo.EndCursor)
			fmt.Printf("RateLimit: %+v\n", query.RateLimit)
		}

		// データを全て取り切ったら終了
		if !query.Search.PageInfo.HasNextPage {
			if r.config.IsDebugMode() {
				fmt.Printf("取得したPR数: %d\n", prCount)
			}
>>>>>>> 6c581faa
			break
		}

		// 次のページへ
		variables["cursor"] = githubv4.NewString(query.Search.PageInfo.EndCursor)
		
		// ページ間の適切な間隔を設ける
		time.Sleep(100 * time.Millisecond)
	}

	return array, nil
}

// GitHub API v4 にリクエストするクエリの検索条件文字列を生成する
func (r *repository) createQuery(startDate string, endDate string, developers []string) string {
	// 期間
	query := fmt.Sprintf("merged:%s..%s ", startDate, endDate)

	// リポジトリ（設定から取得）
	repositories := r.config.GetCleanRepositories()
	query += "repo:" + strings.Join(repositories, " repo:") + " "

	// 開発者
	query += "author:" + strings.Join(developers, " author:")

<<<<<<< HEAD
	// デバッグレベルでクエリを出力
	levelLogger := logger.NewLevelLogger()
	levelLogger.Debug("GitHub GraphQL query generated", "query", query)
	
=======
	if r.config.IsDebugMode() {
		fmt.Println("GitHub query:", query)
	}
>>>>>>> 6c581faa
	return query
}

// checkRateLimit はAPI呼び出し前にレート制限をチェック
func (r *repository) checkRateLimit(ctx context.Context, query *graphqlQuery) error {
	// 事前にレート制限情報を取得
	tempQuery := struct {
		RateLimit struct {
			Cost      githubv4.Int
			Limit     githubv4.Int
			Remaining githubv4.Int
			ResetAt   githubv4.DateTime
		}
	}{}
	
	if err := r.client.Query(ctx, &tempQuery, nil); err != nil {
		r.logger.Warn("Failed to check rate limit", "error", err)
		return nil // レート制限チェックに失敗してもAPIコールは続行
	}
	
	remaining := int(tempQuery.RateLimit.Remaining)
	resetAt := tempQuery.RateLimit.ResetAt.Time
	
	// レート制限が少ない場合は警告
	if remaining < 100 {
		r.logger.Warn("GitHub API rate limit is low", 
			"remaining", remaining, 
			"resetAt", resetAt.Format(time.RFC3339))
		
		// レート制限が極端に少ない場合は待機
		if remaining < 10 {
			waitDuration := time.Until(resetAt)
			if waitDuration > 0 && waitDuration < time.Hour {
				r.logger.Error("Rate limit critically low, waiting until reset",
					"waitDuration", waitDuration,
					"resetAt", resetAt.Format(time.RFC3339))
				
				select {
				case <-time.After(waitDuration):
					r.logger.Info("Rate limit reset, continuing API calls")
				case <-ctx.Done():
					return ctx.Err()
				}
			}
		}
	}
	
	return nil
}

// queryWithRetry は指数バックオフ付きでクエリを実行
func (r *repository) queryWithRetry(ctx context.Context, client *githubv4.Client, query *graphqlQuery, variables map[string]interface{}, retryCount *int, maxRetries int) error {
	for *retryCount <= maxRetries {
		err := client.Query(ctx, query, variables)
		if err == nil {
			*retryCount = 0 // 成功時はリトライカウントをリセット
			return nil
		}
		
		// リトライ可能なエラーかチェック
		if !r.isRetryableError(err) {
			return err
		}
		
		*retryCount++
		if *retryCount > maxRetries {
			return fmt.Errorf("max retries (%d) exceeded: %w", maxRetries, err)
		}
		
		// 指数バックオフで待機
		backoffDuration := time.Duration(math.Pow(2, float64(*retryCount-1))) * time.Second
		r.logger.Warn("API call failed, retrying with backoff",
			"attempt", *retryCount,
			"maxRetries", maxRetries,
			"backoffDuration", backoffDuration,
			"error", err)
		
		select {
		case <-time.After(backoffDuration):
			// 待機完了、リトライ
		case <-ctx.Done():
			return ctx.Err()
		}
	}
	
	return fmt.Errorf("unexpected error in retry loop")
}

// isRetryableError はエラーがリトライ可能かを判定
func (r *repository) isRetryableError(err error) bool {
	errStr := strings.ToLower(err.Error())
	
	retryableErrors := []string{
		"rate limit",
		"timeout",
		"connection reset",
		"temporary failure",
		"server error",
		"503",
		"502",
		"500",
	}
	
	for _, retryable := range retryableErrors {
		if strings.Contains(errStr, retryable) {
			return true
		}
	}
	
	return false
}

// logRateLimitInfo はレート制限情報をログに記録
func (r *repository) logRateLimitInfo(rateLimit struct {
	Cost      githubv4.Int
	Limit     githubv4.Int
	Remaining githubv4.Int
	ResetAt   githubv4.DateTime
}) {
	remaining := int(rateLimit.Remaining)
	limit := int(rateLimit.Limit)
	cost := int(rateLimit.Cost)
	resetAt := rateLimit.ResetAt.Time
	
	// レート制限の使用率を計算
	usagePercent := float64(limit-remaining) / float64(limit) * 100
	
	r.logger.Debug("GitHub API Rate Limit status",
		"usagePercent", fmt.Sprintf("%.1f%%", usagePercent),
		"used", limit-remaining,
		"limit", limit,
		"cost", cost,
		"resetAt", resetAt.Format(time.RFC3339))
	
	// 警告レベルの判定
	if remaining < 500 {
		r.logger.Warn("GitHub API rate limit is getting low", 
			"remaining", remaining,
			"resetAt", resetAt.Format(time.RFC3339))
	}
}

// GetPullRequestByID は特定IDのPull Requestを取得
func (r *repository) GetPullRequestByID(ctx context.Context, id string) (*prDomain.PullRequest, error) {
	// 実装は今後必要に応じて追加
	return nil, fmt.Errorf("not implemented yet")
}

// GetRepositories は対象リポジトリ一覧を取得
func (r *repository) GetRepositories(ctx context.Context) ([]string, error) {
	repositoriesStr := os.Getenv("GITHUB_GRAPHQL_SEARCH_QUERY_TARGET_REPOSITORIES")
	if repositoriesStr == "" {
		return nil, fmt.Errorf("GITHUB_GRAPHQL_SEARCH_QUERY_TARGET_REPOSITORIES environment variable is not set")
	}
	
	repositories := strings.Split(repositoriesStr, ",")
	for i, repo := range repositories {
		repositories[i] = strings.TrimSpace(repo)
	}
	
	return repositories, nil
}

// GetDevelopers は開発者一覧を取得
func (r *repository) GetDevelopers(ctx context.Context, repositories []string) ([]string, error) {
	// 実際の実装では、GitHub APIから開発者一覧を取得
	// 現在は設定ベースで実装
	return []string{"developer1", "developer2", "developer3"}, nil
}

// handleGitHubAPIError はGitHub APIエラーを適切に分類して返す
func (r *repository) handleGitHubAPIError(err error) error {
	errorMsg := err.Error()
	
	// 認証エラーの判定
	if strings.Contains(errorMsg, "401") || 
	   strings.Contains(errorMsg, "Bad credentials") ||
	   strings.Contains(errorMsg, "requires authentication") {
		log.Printf("GitHub authentication failed: %v", err)
		return fmt.Errorf("GitHub authentication failed - check GITHUB_TOKEN validity: %w", err)
	}
	
	// レート制限エラーの判定
	if strings.Contains(errorMsg, "rate limit") || 
	   strings.Contains(errorMsg, "403") ||
	   strings.Contains(errorMsg, "API rate limit exceeded") {
		log.Printf("GitHub rate limit exceeded: %v", err)
		return fmt.Errorf("GitHub rate limit exceeded - please wait and try again: %w", err)
	}
	
	// 権限エラーの判定
	if strings.Contains(errorMsg, "forbidden") || 
	   strings.Contains(errorMsg, "access denied") {
		log.Printf("GitHub access denied: %v", err)
		return fmt.Errorf("GitHub access denied - check repository permissions: %w", err)
	}
	
	// ネットワーク関連エラーの判定
	if strings.Contains(errorMsg, "connection") || 
	   strings.Contains(errorMsg, "timeout") ||
	   strings.Contains(errorMsg, "network") {
		log.Printf("GitHub network error: %v", err)
		return fmt.Errorf("GitHub network error - check internet connection: %w", err)
	}
	
	// その他のエラー
	log.Printf("GitHub API error: %v", err)
	return fmt.Errorf("GitHub API error: %w", err)
}

// debugPrintf はPullRequest型の構造体の中身をデバッグ表示する
func debugPrintf(pr prDomain.PullRequest) {
	fmt.Print("------------------------------------------------------------\n")
	fmt.Printf("Title: %s\n", pr.Title)
	fmt.Printf("URL: %s\n", pr.URL)
	fmt.Printf("CreatedAt: %s\n", pr.CreatedAt)
	if pr.FirstReviewed != nil {
		fmt.Printf("FirstReviewed: %s\n", *pr.FirstReviewed)
	}
	if pr.LastApproved != nil {
		fmt.Printf("LastApproved: %s\n", *pr.LastApproved)
	}
	if pr.MergedAt != nil {
		fmt.Printf("MergedAt: %s\n", *pr.MergedAt)
	}
}<|MERGE_RESOLUTION|>--- conflicted
+++ resolved
@@ -5,11 +5,8 @@
 	"errors"
 	"fmt"
 	prDomain "github-stats-metrics/domain/pull_request"
-<<<<<<< HEAD
+	"github-stats-metrics/shared/config"
 	"github-stats-metrics/shared/logger"
-=======
-	"github-stats-metrics/shared/config"
->>>>>>> 6c581faa
 	"log"
 	"math"
 	"os"
@@ -23,41 +20,26 @@
 // repository はprDomain.Repositoryインターフェースの実装
 type repository struct {
 	client *githubv4.Client
-<<<<<<< HEAD
+	config *config.Config
 	logger *logger.LevelLogger
-}
-
-// NewRepository はGitHub APIを使用するRepository実装を作成
-func NewRepository() prDomain.Repository {
-	client, err := createClient()
-	levelLogger := logger.NewLevelLogger()
-	
-=======
-	config *config.Config
 }
 
 // NewRepository はGitHub APIを使用するRepository実装を作成
 func NewRepository(cfg *config.Config) prDomain.Repository {
 	client, err := createClient(cfg)
->>>>>>> 6c581faa
+	levelLogger := logger.NewLevelLogger()
+	
 	if err != nil {
 		levelLogger.Error("Failed to create GitHub client", "error", err)
 		// エラーを含むリポジトリを返す（実行時にエラーを返す）
-<<<<<<< HEAD
-		return &repository{client: nil, logger: levelLogger}
-=======
-		return &repository{client: nil, config: cfg}
->>>>>>> 6c581faa
+		return &repository{client: nil, config: cfg, logger: levelLogger}
 	}
 	
 	levelLogger.Info("GitHub API client initialized successfully")
 	return &repository{
 		client: client,
-<<<<<<< HEAD
+		config: cfg,
 		logger: levelLogger,
-=======
-		config: cfg,
->>>>>>> 6c581faa
 	}
 }
 
@@ -149,7 +131,6 @@
 		// 取得数をカウント
 		prCount += len(query.Search.Nodes)
 
-<<<<<<< HEAD
 		// API情報をデバッグレベルで表示
 		r.logger.Debug("GitHub API pagination info",
 			"hasNextPage", query.Search.PageInfo.HasNextPage,
@@ -159,10 +140,6 @@
 		// レート制限情報をログに記録
 		r.logRateLimitInfo(query.RateLimit)
 
-		// データを全て取り切ったら終了
-		if !query.Search.PageInfo.HasNextPage {
-			r.logger.Info("GitHub API data fetch completed", "totalPullRequests", prCount)
-=======
 		// API LIMIT などのデータをデバッグ表示（デバッグモード時のみ）
 		if r.config.IsDebugMode() {
 			fmt.Print("\n------------------------------------------------------------\n")
@@ -173,10 +150,10 @@
 
 		// データを全て取り切ったら終了
 		if !query.Search.PageInfo.HasNextPage {
+			r.logger.Info("GitHub API data fetch completed", "totalPullRequests", prCount)
 			if r.config.IsDebugMode() {
 				fmt.Printf("取得したPR数: %d\n", prCount)
 			}
->>>>>>> 6c581faa
 			break
 		}
 
@@ -202,16 +179,12 @@
 	// 開発者
 	query += "author:" + strings.Join(developers, " author:")
 
-<<<<<<< HEAD
 	// デバッグレベルでクエリを出力
-	levelLogger := logger.NewLevelLogger()
-	levelLogger.Debug("GitHub GraphQL query generated", "query", query)
-	
-=======
+	r.logger.Debug("GitHub GraphQL query generated", "query", query)
+	
 	if r.config.IsDebugMode() {
 		fmt.Println("GitHub query:", query)
 	}
->>>>>>> 6c581faa
 	return query
 }
 
